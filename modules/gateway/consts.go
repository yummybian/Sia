--- conflicted
+++ resolved
@@ -32,15 +32,13 @@
 	// pre-hardfork.
 	minAcceptableVersion = "0.4.0"
 
-<<<<<<< HEAD
 	// EncodedSessionHeaderLength is the length of a session header encoded
 	// with the encode package.
 	// sizeof(BlockID) + sizeof(gatewayID) + sizeof(bool) == 32 + 8 + 1 = 41
 	EncodedSessionHeaderLength = 41
-=======
+
 	// saveFrequency defines how often the gateway saves its persistence.
 	saveFrequency = time.Minute * 2
->>>>>>> ef64455c
 )
 
 var (
